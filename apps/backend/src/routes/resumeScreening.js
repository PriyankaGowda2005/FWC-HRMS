--- conflicted
+++ resolved
@@ -3,13 +3,9 @@
 const router = express.Router();
 const { ObjectId } = require('mongodb');
 const database = require('../database/connection');
-<<<<<<< HEAD
 const fs = require('fs');
 const path = require('path');
-const { verifyToken } = require('../middleware/authMiddleware');
-=======
 const { authenticate } = require('../middleware/authMiddleware');
->>>>>>> 42c80343
 const fetch = require('node-fetch');
 
 // Resume screening endpoint
